#!/usr/bin/python3

from conman.importers import *
from conman.exporters import *

# This is testing the parse method of the PSD importer.

# Step 1. Select the importer you need and initizalize it
importer = PennOutImporter()
<<<<<<< HEAD
importer.keyword_attr = 'keyword'
importer.word_lemma_regex = r'(?P<word>.*)@l=(?P<lemma>.*)$'
importer.keyword_node_regex = r'.* (?P<keyword_node>[0-9]+) V.*'
# importer.dump_xml = '/home/tmr/tmp.xml'
cnc = importer.parse('/home/tmr/test-achim.out')
cnc.save('/home/tmr/test-achim.cnc')
exporter = TableExporter()
# exporter.tok_delimiter='\n'
exporter.kw_fmt = '{0}_{0.tags[lemma]}_{0.tags[cat]}'
exporter.export(cnc, '/home/tmr/test-achim.csv')
=======
# Step 2. Set the attributes of the importer to customize its behaviour
importer.keyword_attr = 'keyword' # Tells importer what tag to use (internally) to mark a token as a keyword (TODO: Set 'keyword' as default)
importer.word_lemma_regex = r'(?P<word>.*)@l=(?P<lemma>.*)$' # Tells importer how to split words from lemmas 
importer.keyword_node_regex = r'.* (?P<keyword_node>[0-9]+) V.*' # Tells importer which number in the comment preceding the tree in the out file refers to the keyword_node.
importer.dump_xml = '/home/tmr/tmp.xml' # Tells the importer to dump the processed syntactic tree as an xml file (can be disabled)
# Step 3. Launch the importer to obtain the concordance object (cnc)
cnc = importer.parse('/home/tmr/tmp.out')
# Step 4. Select the exporter you need and initialize it
exporter = TableExporter()
# exporter.tok_fmt = "{0}_{0.tags[cat]}" # Tells the exporter how to print each non-keyword token using a Python format string. You can also set .kw_fmt for the keywords
# Step 5. Launch the exporter.
exporter.export(cnc, '/home/tmr/tmp.txt')
>>>>>>> 5450c8d5
<|MERGE_RESOLUTION|>--- conflicted
+++ resolved
@@ -7,18 +7,6 @@
 
 # Step 1. Select the importer you need and initizalize it
 importer = PennOutImporter()
-<<<<<<< HEAD
-importer.keyword_attr = 'keyword'
-importer.word_lemma_regex = r'(?P<word>.*)@l=(?P<lemma>.*)$'
-importer.keyword_node_regex = r'.* (?P<keyword_node>[0-9]+) V.*'
-# importer.dump_xml = '/home/tmr/tmp.xml'
-cnc = importer.parse('/home/tmr/test-achim.out')
-cnc.save('/home/tmr/test-achim.cnc')
-exporter = TableExporter()
-# exporter.tok_delimiter='\n'
-exporter.kw_fmt = '{0}_{0.tags[lemma]}_{0.tags[cat]}'
-exporter.export(cnc, '/home/tmr/test-achim.csv')
-=======
 # Step 2. Set the attributes of the importer to customize its behaviour
 importer.keyword_attr = 'keyword' # Tells importer what tag to use (internally) to mark a token as a keyword (TODO: Set 'keyword' as default)
 importer.word_lemma_regex = r'(?P<word>.*)@l=(?P<lemma>.*)$' # Tells importer how to split words from lemmas 
@@ -30,5 +18,4 @@
 exporter = TableExporter()
 # exporter.tok_fmt = "{0}_{0.tags[cat]}" # Tells the exporter how to print each non-keyword token using a Python format string. You can also set .kw_fmt for the keywords
 # Step 5. Launch the exporter.
-exporter.export(cnc, '/home/tmr/tmp.txt')
->>>>>>> 5450c8d5
+exporter.export(cnc, '/home/tmr/tmp.txt')